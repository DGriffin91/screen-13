--- conflicted
+++ resolved
@@ -98,7 +98,7 @@
 
 /// Returns number of bytes used to store one texel block (a single addressable element of an uncompressed image, or a single compressed block of a compressed image)
 /// See [Representation and Texel Block Size](https://registry.khronos.org/vulkan/specs/latest/html/vkspec.html#texel-block-size)
-pub fn format_texel_block_size(fmt: vk::Format) -> u32 {
+pub const fn format_texel_block_size(fmt: vk::Format) -> u32 {
     match fmt {
         vk::Format::R4G4_UNORM_PACK8
         | vk::Format::R8_UNORM
@@ -239,14 +239,6 @@
         vk::Format::D16_UNORM_S8_UINT => 3,
         vk::Format::D24_UNORM_S8_UINT => 4,
         vk::Format::D32_SFLOAT_S8_UINT => 5,
-<<<<<<< HEAD
-
-        vk::Format::BC1_RGBA_UNORM_BLOCK
-        | vk::Format::BC1_RGBA_SRGB_BLOCK
-        | vk::Format::BC4_UNORM_BLOCK
-        | vk::Format::BC4_SNORM_BLOCK => 8,
-
-=======
         vk::Format::BC1_RGB_UNORM_BLOCK
         | vk::Format::BC1_RGB_SRGB_BLOCK
         | vk::Format::BC1_RGBA_UNORM_BLOCK
@@ -259,7 +251,6 @@
         | vk::Format::ETC2_R8G8B8A1_SRGB_BLOCK
         | vk::Format::EAC_R11_UNORM_BLOCK
         | vk::Format::EAC_R11_SNORM_BLOCK => 8,
->>>>>>> fcd45f88
         vk::Format::BC2_UNORM_BLOCK
         | vk::Format::BC2_SRGB_BLOCK
         | vk::Format::BC3_UNORM_BLOCK
@@ -270,114 +261,10 @@
         | vk::Format::BC6H_SFLOAT_BLOCK
         | vk::Format::BC7_UNORM_BLOCK
         | vk::Format::BC7_SRGB_BLOCK
-<<<<<<< HEAD
-        | vk::Format::ETC2_R8G8B8_UNORM_BLOCK
-        | vk::Format::ETC2_R8G8B8_SRGB_BLOCK
-        | vk::Format::ETC2_R8G8B8A1_UNORM_BLOCK
-        | vk::Format::ETC2_R8G8B8A1_SRGB_BLOCK
-        | vk::Format::EAC_R11_UNORM_BLOCK
-        | vk::Format::EAC_R11_SNORM_BLOCK
-=======
->>>>>>> fcd45f88
         | vk::Format::ETC2_R8G8B8A8_UNORM_BLOCK
         | vk::Format::ETC2_R8G8B8A8_SRGB_BLOCK
         | vk::Format::EAC_R11G11_UNORM_BLOCK
         | vk::Format::EAC_R11G11_SNORM_BLOCK => 16,
-<<<<<<< HEAD
-
-        vk::Format::ASTC_4X4_UNORM_BLOCK
-        | vk::Format::ASTC_4X4_SRGB_BLOCK
-        | vk::Format::ASTC_5X4_UNORM_BLOCK
-        | vk::Format::ASTC_5X4_SRGB_BLOCK
-        | vk::Format::ASTC_5X5_UNORM_BLOCK
-        | vk::Format::ASTC_5X5_SRGB_BLOCK
-        | vk::Format::ASTC_6X5_UNORM_BLOCK
-        | vk::Format::ASTC_6X5_SRGB_BLOCK
-        | vk::Format::ASTC_6X6_UNORM_BLOCK
-        | vk::Format::ASTC_6X6_SRGB_BLOCK
-        | vk::Format::ASTC_8X5_UNORM_BLOCK
-        | vk::Format::ASTC_8X5_SRGB_BLOCK
-        | vk::Format::ASTC_8X6_UNORM_BLOCK
-        | vk::Format::ASTC_8X6_SRGB_BLOCK
-        | vk::Format::ASTC_8X8_UNORM_BLOCK
-        | vk::Format::ASTC_8X8_SRGB_BLOCK
-        | vk::Format::ASTC_10X5_UNORM_BLOCK
-        | vk::Format::ASTC_10X5_SRGB_BLOCK
-        | vk::Format::ASTC_10X6_UNORM_BLOCK
-        | vk::Format::ASTC_10X6_SRGB_BLOCK
-        | vk::Format::ASTC_10X8_UNORM_BLOCK
-        | vk::Format::ASTC_10X8_SRGB_BLOCK
-        | vk::Format::ASTC_10X10_UNORM_BLOCK
-        | vk::Format::ASTC_10X10_SRGB_BLOCK
-        | vk::Format::ASTC_12X10_UNORM_BLOCK
-        | vk::Format::ASTC_12X10_SRGB_BLOCK
-        | vk::Format::ASTC_12X12_UNORM_BLOCK
-        | vk::Format::ASTC_12X12_SRGB_BLOCK => 16,
-
-        _ => {
-            // Remaining formats should be implemented in the future
-            unimplemented!("{:?}", fmt)
-        }
-    }
-}
-
-/// Returns the dimension of a block of texels for the given Vulkan format.
-/// Uncompressed formats typically have a block dimension of `(1, 1)`.
-pub fn block_dimensions(vk_format: vk::Format) -> (u32, u32) {
-    match vk_format {
-        vk::Format::R8_UNORM
-        | vk::Format::R8_SNORM
-        | vk::Format::R8_UINT
-        | vk::Format::R8_SINT
-        | vk::Format::R16_UINT
-        | vk::Format::R16_SINT
-        | vk::Format::R16_UNORM
-        | vk::Format::R16_SNORM
-        | vk::Format::R16_SFLOAT
-        | vk::Format::R8G8_UNORM
-        | vk::Format::R8G8_SNORM
-        | vk::Format::R8G8_UINT
-        | vk::Format::R8G8_SINT
-        | vk::Format::R32_UINT
-        | vk::Format::R32_SINT
-        | vk::Format::R32_SFLOAT
-        | vk::Format::R16G16_UINT
-        | vk::Format::R16G16_SINT
-        | vk::Format::R16G16_UNORM
-        | vk::Format::R16G16_SNORM
-        | vk::Format::R16G16_SFLOAT
-        | vk::Format::R8G8B8A8_UNORM
-        | vk::Format::R8G8B8A8_SRGB
-        | vk::Format::R8G8B8A8_SNORM
-        | vk::Format::R8G8B8A8_UINT
-        | vk::Format::R8G8B8A8_SINT
-        | vk::Format::B8G8R8A8_UNORM
-        | vk::Format::B8G8R8A8_SRGB
-        | vk::Format::A2B10G10R10_UINT_PACK32
-        | vk::Format::A2B10G10R10_UNORM_PACK32
-        | vk::Format::B10G11R11_UFLOAT_PACK32
-        | vk::Format::R32G32_UINT
-        | vk::Format::R32G32_SINT
-        | vk::Format::R32G32_SFLOAT
-        | vk::Format::R16G16B16A16_UINT
-        | vk::Format::R16G16B16A16_SINT
-        | vk::Format::R16G16B16A16_UNORM
-        | vk::Format::R16G16B16A16_SNORM
-        | vk::Format::R16G16B16A16_SFLOAT
-        | vk::Format::R32G32B32A32_UINT
-        | vk::Format::R32G32B32A32_SINT
-        | vk::Format::R32G32B32A32_SFLOAT
-        | vk::Format::S8_UINT
-        | vk::Format::D16_UNORM
-        | vk::Format::D32_SFLOAT
-        | vk::Format::D32_SFLOAT_S8_UINT
-        | vk::Format::X8_D24_UNORM_PACK32
-        | vk::Format::D24_UNORM_S8_UINT
-        | vk::Format::G8_B8R8_2PLANE_420_UNORM
-        | vk::Format::E5B9G9R9_UFLOAT_PACK32 => (1, 1),
-
-        vk::Format::BC1_RGBA_UNORM_BLOCK
-=======
         vk::Format::ASTC_4X4_SFLOAT_BLOCK
         | vk::Format::ASTC_4X4_UNORM_BLOCK
         | vk::Format::ASTC_4X4_SRGB_BLOCK
@@ -615,7 +502,6 @@
         vk::Format::BC1_RGB_UNORM_BLOCK
         | vk::Format::BC1_RGB_SRGB_BLOCK
         | vk::Format::BC1_RGBA_UNORM_BLOCK
->>>>>>> fcd45f88
         | vk::Format::BC1_RGBA_SRGB_BLOCK
         | vk::Format::BC2_UNORM_BLOCK
         | vk::Format::BC2_SRGB_BLOCK
@@ -639,25 +525,6 @@
         | vk::Format::EAC_R11_SNORM_BLOCK
         | vk::Format::EAC_R11G11_UNORM_BLOCK
         | vk::Format::EAC_R11G11_SNORM_BLOCK => (4, 4),
-<<<<<<< HEAD
-
-        vk::Format::ASTC_4X4_UNORM_BLOCK | vk::Format::ASTC_4X4_SRGB_BLOCK => (4, 4),
-        vk::Format::ASTC_5X4_UNORM_BLOCK | vk::Format::ASTC_5X4_SRGB_BLOCK => (5, 4),
-        vk::Format::ASTC_5X5_UNORM_BLOCK | vk::Format::ASTC_5X5_SRGB_BLOCK => (5, 5),
-        vk::Format::ASTC_6X5_UNORM_BLOCK | vk::Format::ASTC_6X5_SRGB_BLOCK => (6, 5),
-        vk::Format::ASTC_6X6_UNORM_BLOCK | vk::Format::ASTC_6X6_SRGB_BLOCK => (6, 6),
-        vk::Format::ASTC_8X5_UNORM_BLOCK | vk::Format::ASTC_8X5_SRGB_BLOCK => (8, 5),
-        vk::Format::ASTC_8X6_UNORM_BLOCK | vk::Format::ASTC_8X6_SRGB_BLOCK => (8, 6),
-        vk::Format::ASTC_8X8_UNORM_BLOCK | vk::Format::ASTC_8X8_SRGB_BLOCK => (8, 8),
-        vk::Format::ASTC_10X5_UNORM_BLOCK | vk::Format::ASTC_10X5_SRGB_BLOCK => (10, 5),
-        vk::Format::ASTC_10X6_UNORM_BLOCK | vk::Format::ASTC_10X6_SRGB_BLOCK => (10, 6),
-        vk::Format::ASTC_10X8_UNORM_BLOCK | vk::Format::ASTC_10X8_SRGB_BLOCK => (10, 8),
-        vk::Format::ASTC_10X10_UNORM_BLOCK | vk::Format::ASTC_10X10_SRGB_BLOCK => (10, 10),
-        vk::Format::ASTC_12X10_UNORM_BLOCK | vk::Format::ASTC_12X10_SRGB_BLOCK => (12, 10),
-        vk::Format::ASTC_12X12_UNORM_BLOCK | vk::Format::ASTC_12X12_SRGB_BLOCK => (12, 12),
-
-        //_ => (1, 1), // default case for all other formats
-=======
         vk::Format::ASTC_4X4_SFLOAT_BLOCK
         | vk::Format::ASTC_4X4_UNORM_BLOCK
         | vk::Format::ASTC_4X4_SRGB_BLOCK => (4, 4),
@@ -741,10 +608,9 @@
         | vk::Format::PVRTC1_4BPP_SRGB_BLOCK_IMG
         | vk::Format::PVRTC2_4BPP_UNORM_BLOCK_IMG
         | vk::Format::PVRTC2_4BPP_SRGB_BLOCK_IMG => (4, 4),
->>>>>>> fcd45f88
         _ => {
             // Remaining formats should be implemented in the future
-            unimplemented!("{:?}", vk_format)
+            unimplemented!()
         }
     }
 }
