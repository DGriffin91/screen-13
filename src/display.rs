use {
    super::{
        driver::{
            device::Device,
            image::Image,
            image_access_layout,
            swapchain::{Swapchain, SwapchainImage, SwapchainInfo},
            CommandBuffer, CommandBufferInfo, DescriptorPool, DescriptorPoolInfo, DriverError,
            RenderPass, RenderPassInfo,
        },
        graph::{node::SwapchainImageNode, RenderGraph},
        pool::Pool,
    },
    crate::prelude::SwapchainError,
    ash::vk,
    derive_builder::{Builder, UninitializedFieldError},
    log::{trace, warn},
    std::{
        error::Error,
        fmt::{Debug, Formatter},
        slice,
        sync::Arc,
        thread::panicking,
        time::Instant,
    },
    vk_sync::{cmd::pipeline_barrier, AccessType, ImageBarrier},
};

/// A physical display interface.
pub struct Display {
<<<<<<< HEAD
    cmd_buf_idx: usize,
    cmd_bufs: Box<[CommandBuffer]>,
    /// temporarily pub so it can be reset to workaround leak https://github.com/attackgoat/screen-13/issues/87
    pub pool: Box<dyn ResolverPool>,
=======
    exec_idx: usize,
    execs: Box<[Execution]>,
    queue_family_idx: u32,
    swapchain: Swapchain,
>>>>>>> 7cde64b1
}

impl Display {
    /// Constructs a new `Display` object.
    pub fn new(
        device: &Arc<Device>,
        swapchain: Swapchain,
        info: impl Into<DisplayInfo>,
    ) -> Result<Self, DriverError> {
        let info: DisplayInfo = info.into();

        assert_ne!(info.command_buffer_count, 0);

        let mut execs = Vec::with_capacity(info.command_buffer_count as _);
        for _ in 0..info.command_buffer_count {
            let cmd_buf =
                CommandBuffer::create(device, CommandBufferInfo::new(info.queue_family_index))?;
            let swapchain_acquired = Device::create_semaphore(device)?;
            let swapchain_rendered = Device::create_semaphore(device)?;

            execs.push(Execution {
                cmd_buf,
                queue: None,
                swapchain_acquired,
                swapchain_rendered,
            });
        }
        let execs = execs.into_boxed_slice();

        Ok(Self {
            exec_idx: info.command_buffer_count,
            execs,
            queue_family_idx: info.queue_family_index,
            swapchain,
        })
    }

    /// Gets the next available swapchain image which should be rendered to and then presented using
    /// [`present_image`][Self::present_image].
    pub fn acquire_next_image(&mut self) -> Result<Option<SwapchainImage>, DisplayError> {
        self.exec_idx += 1;
        self.exec_idx %= self.execs.len();
        let exec = &mut self.execs[self.exec_idx];

        if exec.queue.is_some() {
            CommandBuffer::wait_until_executed(&mut exec.cmd_buf).inspect_err(|err| {
                warn!("unable to wait for display fence: {err}");
            })?;

            exec.queue = None;
        }

        CommandBuffer::drop_fenced(&mut exec.cmd_buf);

        unsafe {
            exec.cmd_buf
                .device
                .reset_fences(slice::from_ref(&exec.cmd_buf.fence))
                .map_err(|err| {
                    warn!("unable to reset display fence: {err}");

                    DriverError::InvalidData
                })?;
        }

        let acquire_next_image = self.swapchain.acquire_next_image(exec.swapchain_acquired);

        if let Err(err) = acquire_next_image {
            warn!("unable to acquire next swapchain image: {err:?}");
        }

        let mut swapchain_image = match acquire_next_image {
            Err(SwapchainError::DeviceLost) => Err(DisplayError::DeviceLost),
            Err(SwapchainError::Suboptimal) => return Ok(None),
            Err(SwapchainError::SurfaceLost) => Err(DisplayError::Driver(DriverError::InvalidData)),
            Ok(swapchain_image) => Ok(swapchain_image),
        }?;
        swapchain_image.exec_idx = self.exec_idx;

        Ok(Some(swapchain_image))
    }

    /// Displays the given swapchain image using passes specified in `render_graph`, if possible.
    #[profiling::function]
    pub fn present_image(
        &mut self,
        pool: &mut impl ResolverPool,
        render_graph: RenderGraph,
        swapchain_image: SwapchainImageNode,
        queue_index: u32,
    ) -> Result<(), DisplayError> {
        trace!("present_image");

        let mut resolver = render_graph.resolve();
        let wait_dst_stage_mask = resolver.node_pipeline_stages(swapchain_image);

        // The swapchain should have been written to, otherwise it would be noise and that's a panic
        assert!(
            !wait_dst_stage_mask.is_empty(),
            "uninitialized swapchain image: write something each frame!",
        );

        let exec_idx = resolver.swapchain_image(swapchain_image).exec_idx;
        let exec = &mut self.execs[exec_idx];

        debug_assert!(exec.queue.is_none());

        let started = Instant::now();

        unsafe {
            exec.cmd_buf
                .device
                .begin_command_buffer(
                    *exec.cmd_buf,
                    &vk::CommandBufferBeginInfo::default()
                        .flags(vk::CommandBufferUsageFlags::ONE_TIME_SUBMIT),
                )
                .map_err(|_| ())?;
        }

        // resolver.record_node_dependencies(&mut *self.pool, cmd_buf, swapchain_image)?;
        resolver.record_node(pool, &mut exec.cmd_buf, swapchain_image)?;

        {
            let swapchain_image = resolver.swapchain_image(swapchain_image);
            for (access, range) in Image::access(
                swapchain_image,
                AccessType::Present,
                vk::ImageSubresourceRange {
                    aspect_mask: vk::ImageAspectFlags::COLOR,
                    base_array_layer: 0,
                    base_mip_level: 0,
                    layer_count: 1,
                    level_count: 1,
                },
            ) {
                trace!(
                    "image {:?} {:?}->{:?}",
                    **swapchain_image,
                    access,
                    AccessType::Present,
                );

                // Force a presentation layout transition
                pipeline_barrier(
                    &exec.cmd_buf.device,
                    *exec.cmd_buf,
                    None,
                    &[],
                    slice::from_ref(&ImageBarrier {
                        previous_accesses: slice::from_ref(&access),
                        previous_layout: image_access_layout(access),
                        next_accesses: slice::from_ref(&AccessType::Present),
                        next_layout: image_access_layout(AccessType::Present),
                        discard_contents: false,
                        src_queue_family_index: vk::QUEUE_FAMILY_IGNORED,
                        dst_queue_family_index: vk::QUEUE_FAMILY_IGNORED,
                        image: ***swapchain_image,
                        range,
                    }),
                );
            }
        }

        // We may have unresolved nodes; things like copies that happen after present or operations
        // before present which use nodes that are unused in the remainder of the graph.
        // These operations are still important, but they don't need to wait for any of the above
        // things so we do them last
        resolver.record_unscheduled_passes(pool, &mut exec.cmd_buf)?;

        let queue =
            exec.cmd_buf.device.queues[self.queue_family_idx as usize][queue_index as usize];

        unsafe {
            exec.cmd_buf
                .device
                .end_command_buffer(*exec.cmd_buf)
                .map_err(|err| {
                    warn!("unable to end display command buffer: {err}");

                    DriverError::InvalidData
                })?;
            exec.cmd_buf
                .device
                .queue_submit(
                    queue,
                    slice::from_ref(
                        &vk::SubmitInfo::default()
                            .command_buffers(slice::from_ref(&exec.cmd_buf))
                            .wait_semaphores(slice::from_ref(&exec.swapchain_acquired))
                            .wait_dst_stage_mask(slice::from_ref(&wait_dst_stage_mask))
                            .signal_semaphores(slice::from_ref(&exec.swapchain_rendered)),
                    ),
                    exec.cmd_buf.fence,
                )
                .map_err(|err| {
                    warn!("unable to submit display command buffer: {err}");

                    DriverError::InvalidData
                })?
        }

        exec.cmd_buf.waiting = true;
        exec.queue = Some(queue);

        let elapsed = Instant::now() - started;
        trace!("🔜🔜🔜 vkQueueSubmit took {} μs", elapsed.as_micros(),);

        let swapchain_image =
            SwapchainImage::clone_swapchain(resolver.swapchain_image(swapchain_image));

        self.swapchain.present_image(
            swapchain_image,
            slice::from_ref(&exec.swapchain_rendered),
            self.queue_family_idx,
            queue_index,
        );

        // Store the resolved graph because it contains bindings, leases, and other shared resources
        // that need to be kept alive until the fence is waited upon.
        CommandBuffer::push_fenced_drop(&mut exec.cmd_buf, resolver);

        Ok(())
    }

    /// Sets information about the swapchain.
    ///
    /// Previously acquired swapchain images should be discarded after calling this function.
    pub fn set_swapchain_info(&mut self, info: impl Into<SwapchainInfo>) {
        self.swapchain.set_info(info);
    }

    /// Gets information about the swapchain.
    pub fn swapchain_info(&self) -> SwapchainInfo {
        self.swapchain.info()
    }
}

impl Debug for Display {
    fn fmt(&self, f: &mut Formatter<'_>) -> std::fmt::Result {
        f.write_str("Display")
    }
}

impl Drop for Display {
    fn drop(&mut self) {
        if panicking() {
            return;
        }

        let idle = unsafe { self.execs[0].cmd_buf.device.device_wait_idle() };
        if idle.is_err() {
            warn!("unable to wait for device");

            return;
        }

        for batch in &mut self.execs {
            if let Some(queue) = batch.queue {
                // Wait for presentation to stop
                let present = unsafe { batch.cmd_buf.device.queue_wait_idle(queue) };
                if present.is_err() {
                    warn!("unable to wait for queue");

                    continue;
                }
            }

            unsafe {
                batch
                    .cmd_buf
                    .device
                    .destroy_semaphore(batch.swapchain_acquired, None);
                batch
                    .cmd_buf
                    .device
                    .destroy_semaphore(batch.swapchain_rendered, None);
            }
        }
    }
}

/// Describes error conditions relating to physical displays.
#[derive(Debug)]
pub enum DisplayError {
    /// Unrecoverable device error; must destroy this device and display and start a new one
    DeviceLost,

    /// Recoverable driver error
    Driver(DriverError),
}

impl Error for DisplayError {}

impl From<()> for DisplayError {
    fn from(_: ()) -> Self {
        Self::DeviceLost
    }
}

impl From<DriverError> for DisplayError {
    fn from(err: DriverError) -> Self {
        Self::Driver(err)
    }
}

impl std::fmt::Display for DisplayError {
    fn fmt(&self, f: &mut Formatter<'_>) -> std::fmt::Result {
        write!(f, "{:?}", self)
    }
}

/// Information used to create a [`Display`] instance.
#[derive(Builder, Clone, Copy, Debug, Eq, Hash, PartialEq)]
#[builder(
    build_fn(private, name = "fallible_build", error = "DisplayInfoBuilderError"),
    derive(Clone, Copy, Debug),
    pattern = "owned"
)]
#[non_exhaustive]
pub struct DisplayInfo {
    /// The number of command buffers to use for image submissions.
    ///
    /// Generally one more than the swapchain image count is best.
    #[builder(default = "4")]
    command_buffer_count: usize,

    /// The device queue family which will be used to submit and present images.
    #[builder(default = "0")]
    queue_family_index: u32,
}

impl DisplayInfo {
    /// Converts a `DisplayInfo` into a `DisplayInfoBuilder`.
    #[inline(always)]
    pub fn to_builder(self) -> DisplayInfoBuilder {
        DisplayInfoBuilder {
            command_buffer_count: Some(self.command_buffer_count),
            queue_family_index: Some(self.queue_family_index),
        }
    }
}

impl Default for DisplayInfo {
    fn default() -> Self {
        Self {
            command_buffer_count: 4,
            queue_family_index: 0,
        }
    }
}

impl From<DisplayInfoBuilder> for DisplayInfo {
    fn from(info: DisplayInfoBuilder) -> Self {
        info.build()
    }
}

impl DisplayInfoBuilder {
    /// Builds a new `DisplayInfo`.
    ///
    /// # Panics
    ///
    /// If any of the following values have not been set this function will panic:
    ///
    /// * `command_buffer_count`
    #[inline(always)]
    pub fn build(self) -> DisplayInfo {
        let info = match self.fallible_build() {
            Err(DisplayInfoBuilderError(err)) => panic!("{err}"),
            Ok(info) => info,
        };

        assert_ne!(
            info.command_buffer_count, 0,
            "Field value invalid: command_buffer_count"
        );

        info
    }
}

#[derive(Debug)]
struct DisplayInfoBuilderError(UninitializedFieldError);

impl From<UninitializedFieldError> for DisplayInfoBuilderError {
    fn from(err: UninitializedFieldError) -> Self {
        Self(err)
    }
}

struct Execution {
    cmd_buf: CommandBuffer,
    queue: Option<vk::Queue>,
    swapchain_acquired: vk::Semaphore,
    swapchain_rendered: vk::Semaphore,
}

/// Combination trait which groups together all [`Pool`] traits required for a [`Resolver`]
/// instance.
///
/// [`Resolver`]: crate::graph::Resolver
#[allow(private_bounds)]
pub trait ResolverPool:
    Pool<DescriptorPoolInfo, DescriptorPool>
    + Pool<RenderPassInfo, RenderPass>
    + Pool<CommandBufferInfo, CommandBuffer>
    + Send
{
}

impl<T> ResolverPool for T where
    T: Pool<DescriptorPoolInfo, DescriptorPool>
        + Pool<RenderPassInfo, RenderPass>
        + Pool<CommandBufferInfo, CommandBuffer>
        + Send
{
}

#[cfg(test)]
mod tests {
    use super::*;

    type Info = DisplayInfo;
    type Builder = DisplayInfoBuilder;

    #[test]
    pub fn display_info() {
        let info = Info {
            command_buffer_count: 42,
            queue_family_index: 16,
        };
        let builder = info.to_builder().build();

        assert_eq!(info, builder);
    }

    #[test]
    pub fn display_info_builder() {
        let info = Info {
            command_buffer_count: 42,
            queue_family_index: 16,
        };
        let builder = Builder::default()
            .command_buffer_count(42)
            .queue_family_index(16)
            .build();

        assert_eq!(info, builder);
    }

    #[test]
    pub fn display_info_default() {
        let info = Info::default();
        let builder = Builder::default().build();

        assert_eq!(info, builder);
    }

    #[test]
    #[should_panic(expected = "Field value invalid: command_buffer_count")]
    pub fn display_info_builder_uninit_command_buffer_count() {
        Builder::default().command_buffer_count(0).build();
    }
}<|MERGE_RESOLUTION|>--- conflicted
+++ resolved
@@ -28,17 +28,10 @@
 
 /// A physical display interface.
 pub struct Display {
-<<<<<<< HEAD
-    cmd_buf_idx: usize,
-    cmd_bufs: Box<[CommandBuffer]>,
-    /// temporarily pub so it can be reset to workaround leak https://github.com/attackgoat/screen-13/issues/87
-    pub pool: Box<dyn ResolverPool>,
-=======
     exec_idx: usize,
     execs: Box<[Execution]>,
     queue_family_idx: u32,
     swapchain: Swapchain,
->>>>>>> 7cde64b1
 }
 
 impl Display {
