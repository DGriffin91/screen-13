--- conflicted
+++ resolved
@@ -2404,6 +2404,13 @@
             .map(|(attachment, _)| attachment)
             .chain(first_exec.color_loads.values().copied())
             .chain(first_exec.color_stores.values().copied())
+            .chain(
+                first_exec
+                    .depth_stencil_clear
+                    .map(|(attachment, _)| attachment),
+            )
+            .chain(first_exec.depth_stencil_load)
+            .chain(first_exec.depth_stencil_store)
             .map(|attachment| {
                 let info = bindings[attachment.target].as_driver_image().unwrap().info;
 
@@ -2417,36 +2424,12 @@
             height = height.min(attachment_height);
         }
 
-<<<<<<< HEAD
-            if let Some((attachment_width, attachment_height)) =
-                first_exec.depth_stencil_clear.map(|(attachment, _)| {
-                    let info = bindings[attachment.target].as_driver_image().unwrap().info;
-                    (info.width, info.height)
-                })
-            {
-                if (width, height) != (u32::MAX, u32::MAX) {
-                    assert_eq!(width, attachment_width);
-                    assert_eq!(height, attachment_height);
-                }
-                width = width.min(attachment_width);
-                height = height.min(attachment_height);
-            }
-
-            Area {
-                height,
-                width,
-                x: 0,
-                y: 0,
-            }
-        })
-=======
         Area {
             height,
             width,
             x: 0,
             y: 0,
         }
->>>>>>> 7cde64b1
     }
 
     #[profiling::function]
