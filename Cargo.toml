--- conflicted
+++ resolved
@@ -31,14 +31,10 @@
 profiling = "1.0"
 raw-window-handle = "0.6"
 spirq = "1.2"
-vk-sync = { path = "contrib/vk-sync" } #git = "https://github.com/attackgoat/vk-sync-rs.git", rev = "19fc3f811cc1d38b2231cdb8840fddf271879ac1", package = "vk-sync-fork" } #version = "0.4.0", package = "vk-sync-fork" }  # // SEE: https://github.com/gwihlidal/vk-sync-rs/pull/4 -> https://github.com/expenses/vk-sync-rs
+vk-sync = { path = "contrib/vk-sync" }              #git = "https://github.com/attackgoat/vk-sync-rs.git", rev = "19fc3f811cc1d38b2231cdb8840fddf271879ac1", package = "vk-sync-fork" } #version = "0.4.0", package = "vk-sync-fork" }  # // SEE: https://github.com/gwihlidal/vk-sync-rs/pull/4 -> https://github.com/expenses/vk-sync-rs
 
 [target.'cfg(target_os = "macos")'.dependencies]
-<<<<<<< HEAD
-ash-molten = { git = "https://github.com/DGriffin91/ash-molten", branch = "update_molten_vk" }
-=======
 ash-molten = "0.20"
->>>>>>> 7cde64b1
 
 [dev-dependencies]
 anyhow = "1.0"
